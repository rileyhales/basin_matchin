import glob
import os

import numpy as np
import pandas as pd
import xarray as xr

from .utils import compute_fdc

from ._vocab import model_id_col
from .table import read as read_table


def historical_simulation(hist_nc_path: str, workdir: str, ) -> None:
    """
    Fills the working_dir/data_simulated directory with information from the historical simulation netcdf file

    Process the historical simulation data netcdf into dataframes. Produces 4 tables:
        - flow duration curve for each stream
        - flow duration curve for each stream, normalized by the average flow
        - monthly averages time series for each stream
        - monthly averages time series for each stream, normalized by the average flow

    Args:
        hist_nc_path: path to the historical simulation data netcdf
        workdir: path to the working directory for the project

    Returns:
        None
    """
    # read the assignments table
    a = read_table(workdir)
    a = set(sorted(a[model_id_col].tolist()))
    a = list(a)

    # open the historical data netcdf file
    hist_nc = xr.open_dataset(hist_nc_path)

    # start dataframes for the flow duration curve (fdc) and the monthly averages (ma) using the first comid in the list
    first_id = a.pop(0)
    first_data = hist_nc.sel(rivid=first_id).Qout.to_dataframe()['Qout']
    fdc_df = compute_fdc(first_data.tolist(), col_name=first_id)
    ma_df = first_data.groupby(first_data.index.strftime('%m')).mean().to_frame(name=first_id)

    # for each remaining stream ID in the list, merge/append the fdc and ma with the previously created dataframes
    for model_id in a:
        data = hist_nc.sel(rivid=model_id).Qout.to_dataframe()['Qout']
        fdc_df = fdc_df.merge(compute_fdc(data.tolist(), col_name=model_id),
                              how='outer', left_index=True, right_index=True)
        ma_df = ma_df.merge(data.groupby(data.index.strftime('%m')).mean().to_frame(name=model_id),
                            how='outer', left_index=True, right_index=True)

    sim_data_path = os.path.join(workdir, 'data_simulated')
    fdc_df.to_csv(os.path.join(sim_data_path, 'sim-fdc.csv'))
    ma_df.to_csv(os.path.join(sim_data_path, 'sim-monavg.csv'))

    return


def scaffold_working_directory(path: str) -> None:
    """
    Creates the correct directories for an RBC project within the a specified directory

    Args:
        path: the path to a directory where you want to create directories

    Returns:
        None
    """
    if not os.path.isdir(path):
        os.mkdir(path)
    os.mkdir(os.path.join(path, 'kmeans_models'))
    os.mkdir(os.path.join(path, 'kmeans_images'))
    os.mkdir(os.path.join(path, 'data_simulated'))
    os.mkdir(os.path.join(path, 'data_observed'))
    os.mkdir(os.path.join(path, 'gis_inputs'))
    os.mkdir(os.path.join(path, 'gis_outputs'))
    return


def gen_assignments_table(working_dir) -> pd.DataFrame:
    """
    Joins the drain_table.csv and gauge_table.csv to create the assign_table.csv

    Args:
        working_dir: path to the working directory

<<<<<<< HEAD
def gen_assignments_table(drain_table: str):
    sim_table = pd.read_csv(drain_table)
    assignments_df = pd.DataFrame({'GeoglowsID': sim_table['COMID'].tolist(), 'Order': sim_table['order_'].tolist(),
                                   'Drainage': sim_table['Tot_Drain_'].tolist()})
    obs_table = pd.read_csv('/Users/rileyhales/code/basin_matching/data_0_inputs/magdalena_stations_assignments.csv')
    assignments_df = pd.merge(assignments_df, obs_table, on='GeoglowsID', how='outer')
    assignments_df.to_csv('/Users/rileyhales/code/basin_matching/data_4_assignments/AssignmentsTable.csv', index=False)
    return


def observed_data(obs_dir: str, workdir: str) -> None:
    """
    Takes the path to a directory containing csv data of observed discharge over any range of time and creates
    a csv showing the flow duration curve for each station
    
    Args:
        obs_dir: path to directory containing observed data csv files, each csv named: <station_number>.csv
        workdir: path to project working directory
    
    Returns:
        None
    """
    # create a list of file names and pop out the first station csv
    csvs = glob.glob(os.path.join(obs_dir, '*.csv'))
    csvs = list(csvs)

    first_csv = csvs.pop(0)
    first_id = os.path.splitext(os.path.basename(first_csv))[0]

    # make a dataframe for the first station
    first_station = pd.read_csv(
            first_csv,
            index_col=0,
        )

    # initialize final_df
    final_df = pd.DataFrame(
        compute_fdc(
            first_station.values.flatten(),
            col_name=first_id
        )
    )

    # loop through the remaining stations
    for csv in csvs:
        station_id = os.path.splitext(os.path.basename(csv))[0]

        # read data into a temporary df
        tmp_df = pd.read_csv(
            csv,
            index_col=0,
        )
        final_df = final_df.join(compute_fdc(tmp_df.values.flatten(), col_name=station_id))

    final_df.to_csv(os.path.join(workdir, 'data_observed', 'obs-fdc.csv'))
    return
=======
    Returns:
        None
    """
    drain_table = os.path.join(working_dir, 'gis_inputs', 'drain_table.csv')
    gauge_table = os.path.join(working_dir, 'gis_inputs', 'gauge_table.csv')
    drain_df = pd.read_csv(drain_table)
    gauge_df = pd.read_csv(gauge_table)
    assign_table = pd.merge(drain_df, gauge_df, on=model_id_col, how='outer')
    assign_table['assigned_id'] = np.nan
    assign_table['reason'] = np.nan
    return assign_table
>>>>>>> 9870c6ef
<|MERGE_RESOLUTION|>--- conflicted
+++ resolved
@@ -57,45 +57,6 @@
     return
 
 
-def scaffold_working_directory(path: str) -> None:
-    """
-    Creates the correct directories for an RBC project within the a specified directory
-
-    Args:
-        path: the path to a directory where you want to create directories
-
-    Returns:
-        None
-    """
-    if not os.path.isdir(path):
-        os.mkdir(path)
-    os.mkdir(os.path.join(path, 'kmeans_models'))
-    os.mkdir(os.path.join(path, 'kmeans_images'))
-    os.mkdir(os.path.join(path, 'data_simulated'))
-    os.mkdir(os.path.join(path, 'data_observed'))
-    os.mkdir(os.path.join(path, 'gis_inputs'))
-    os.mkdir(os.path.join(path, 'gis_outputs'))
-    return
-
-
-def gen_assignments_table(working_dir) -> pd.DataFrame:
-    """
-    Joins the drain_table.csv and gauge_table.csv to create the assign_table.csv
-
-    Args:
-        working_dir: path to the working directory
-
-<<<<<<< HEAD
-def gen_assignments_table(drain_table: str):
-    sim_table = pd.read_csv(drain_table)
-    assignments_df = pd.DataFrame({'GeoglowsID': sim_table['COMID'].tolist(), 'Order': sim_table['order_'].tolist(),
-                                   'Drainage': sim_table['Tot_Drain_'].tolist()})
-    obs_table = pd.read_csv('/Users/rileyhales/code/basin_matching/data_0_inputs/magdalena_stations_assignments.csv')
-    assignments_df = pd.merge(assignments_df, obs_table, on='GeoglowsID', how='outer')
-    assignments_df.to_csv('/Users/rileyhales/code/basin_matching/data_4_assignments/AssignmentsTable.csv', index=False)
-    return
-
-
 def observed_data(obs_dir: str, workdir: str) -> None:
     """
     Takes the path to a directory containing csv data of observed discharge over any range of time and creates
@@ -142,7 +103,36 @@
 
     final_df.to_csv(os.path.join(workdir, 'data_observed', 'obs-fdc.csv'))
     return
-=======
+  
+
+def scaffold_working_directory(path: str) -> None:
+    """
+    Creates the correct directories for an RBC project within the a specified directory
+
+    Args:
+        path: the path to a directory where you want to create directories
+
+    Returns:
+        None
+    """
+    if not os.path.isdir(path):
+        os.mkdir(path)
+    os.mkdir(os.path.join(path, 'kmeans_models'))
+    os.mkdir(os.path.join(path, 'kmeans_images'))
+    os.mkdir(os.path.join(path, 'data_simulated'))
+    os.mkdir(os.path.join(path, 'data_observed'))
+    os.mkdir(os.path.join(path, 'gis_inputs'))
+    os.mkdir(os.path.join(path, 'gis_outputs'))
+    return
+
+
+def gen_assignments_table(working_dir) -> pd.DataFrame:
+    """
+    Joins the drain_table.csv and gauge_table.csv to create the assign_table.csv
+
+    Args:
+        working_dir: path to the working directory
+
     Returns:
         None
     """
@@ -153,5 +143,4 @@
     assign_table = pd.merge(drain_df, gauge_df, on=model_id_col, how='outer')
     assign_table['assigned_id'] = np.nan
     assign_table['reason'] = np.nan
-    return assign_table
->>>>>>> 9870c6ef
+    return assign_table